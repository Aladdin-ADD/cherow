import * as t from 'assert';
import { scan } from '../../src/lexer/scan';
import { createParserObject } from '../../src/parser/parser';
import { Context, Recovery } from '../../src/utilities';
import { parseSource, parse } from '../../src/cherow';
import { Token, tokenDesc } from '../../src/token';
import * as assert from 'clean-assert';

<<<<<<< HEAD
// TODO: Test for strict mode
=======
// TODO! Not working in current state, only locale
>>>>>>> b9cf0e1d

describe("Lexer - Numeric literals", () => {

<<<<<<< HEAD
    describe("Editor mode", () => {

        describe(`Early errors`, () => {
            it(`should move on if invalid numeric separators at the end`, () => {
                const errArray: any = [];
                const res = parse('123__', {
                    next: true
                }, (err: string, line: number, column: number) => {
                    errArray.push(`Line ${line}, column ${column}: ${err}`);
                });
                assert.match(errArray[0], 'Line 1, column 4: Only one underscore is allowed as numeric separator');
                assert.match(errArray[1], 'Line 1, column 5: Numeric separators are not allowed at the end of numeric literals');
            });
        });
    });
=======
  describe("Editor mode", () => {
      describe("Early errors", () => {
          it(`should move on if invalid numeric separators at the end`, () => {
              const errArray: any = [];
              const res = parse('123__', {
                  next: true
              }, (err: string, line: number, column: number) => {
                  errArray.push(`Line ${line}, column ${column}: ${err}`);
              });
              assert.match(errArray[0], 'Line 1, column 4: Only one underscore is allowed as numeric separator');
              assert.match(errArray[1], 'Line 1, column 5: Numeric separators are not allowed at the end of numeric literals');
          });
      });
  });
>>>>>>> b9cf0e1d

    // should recover from this (invalid input)
    describe("Fails", () => {

        const tokens: any = [
            // Hex
            [Context.OptionsNext, '0x1:0', Token.NumericLiteral],
            // Binary
            [Context.OptionsNext, '0b01010:11', Token.NumericLiteral],

            // Octal
            [Context.OptionsNext, '0O0:77', Token.NumericLiteral],
            // Implicit octal
            [Context.OptionsNext, '001234:11', Token.NumericLiteral],
        ];

        for (const [ctx, input, token] of tokens) {
            it(`scans invalid input - '${input}'`, () => {
                const parser = createParserObject(input, undefined);
                const found = scan(parser, ctx);
                assert.match({
                    token: tokenDesc(found),
                    recovery: parser.recovery,
                }, {
                    token: tokenDesc(token),
                    recovery: Recovery.Invalid,
                });
            });
        }
    });

    describe("Pass", () => {
<<<<<<< HEAD
        const input: any = [
=======
        const tests: Array < [Context, any, any, Token] > = [
>>>>>>> b9cf0e1d
            [Context.Empty, '0', 0, Token.NumericLiteral],
            [Context.Empty, '1', 1, Token.NumericLiteral],
            [Context.Empty, '123', 123, Token.NumericLiteral],
            [Context.Empty, '1.34', 1.34, Token.NumericLiteral],
            [Context.Empty, '1.', 1, Token.NumericLiteral],
            [Context.Empty, '12345678912345678912345678123456789258721349812657123641237846', 1.2345678912345679e+61, Token.NumericLiteral],
            [Context.Empty, '0.E1', 0, Token.NumericLiteral],
            [Context.Empty, '134e44', 1.34e+46, Token.NumericLiteral],
            [Context.Empty, '7.E1', 70, Token.NumericLiteral],
            [Context.Empty, '0.8', 0.8, Token.NumericLiteral],
            [Context.Empty, '7.E1', 70, Token.NumericLiteral],
            [Context.Empty, '7.E1', 70, Token.NumericLiteral],
            [Context.Empty, '7.E1', 70, Token.NumericLiteral],
            [Context.Empty, '7.E1', 70, Token.NumericLiteral],
            [Context.Empty, '7.E1', 70, Token.NumericLiteral],
            [Context.Empty, '7.E1', 70, Token.NumericLiteral],
            [Context.Empty, '1.34', 1.34, Token.NumericLiteral],
            [Context.Empty, '.44', 0.44, Token.NumericLiteral],

            // Binary

            [Context.Empty, '0b10', 2, Token.NumericLiteral],
            [Context.Empty, '0B011', 3, Token.NumericLiteral],
            [Context.Empty, '0B010', 2, Token.NumericLiteral],
            [Context.Empty, '0b0101011', 43, Token.NumericLiteral],
            [Context.Empty, '0b010101101011', 1387, Token.NumericLiteral],
            [Context.Empty, '0b01010110101111010111101011', 22738411, Token.NumericLiteral],
            [Context.Empty, '0b01010110101101101011110101111010111010111101011', 47671431493099, Token.NumericLiteral],

            // Hex
            [Context.Empty, '0x10', 16, Token.NumericLiteral],
            [Context.Empty, '0x100', 256, Token.NumericLiteral],
            [Context.Empty, '0x1000', 4096, Token.NumericLiteral],
            [Context.Empty, '0x10000000', 268435456, Token.NumericLiteral],
            [Context.Empty, '0x100000000000', 17592186044416, Token.NumericLiteral],
            [Context.Empty, '0x100000000000', 17592186044416, Token.NumericLiteral],
            [Context.Empty, '0x10EF399d', 284113309, Token.NumericLiteral],
            [Context.Empty, '0x10E00FFFEEEAAAF399d', 4.98069295632166e+21, Token.NumericLiteral],

            // Implicit octals

            [Context.Empty, '001234', 668, Token.NumericLiteral],
            [Context.Empty, '0564', 372, Token.NumericLiteral],
            [Context.Empty, '0789', 789, Token.NumericLiteral],
            [Context.Empty, '00009', 9, Token.NumericLiteral],
            [Context.Empty, '00008', 8, Token.NumericLiteral],
            [Context.Empty, '00008.1', 8.1, Token.NumericLiteral],
            [Context.Empty, '00009.1', 9.1, Token.NumericLiteral],
            [Context.Empty, '00009.1E2-1', 910, Token.NumericLiteral],

            // Octals
            [Context.Empty, '0o7', 7, Token.NumericLiteral],
            [Context.Empty, '0o011', 9, Token.NumericLiteral],
            [Context.Empty, '0O077', 63, Token.NumericLiteral],

            // Numeric separators
            [Context.OptionsNext, '1_2_3', 123, Token.NumericLiteral],
            [Context.OptionsNext, '1.3_4', 1.34, Token.NumericLiteral],
            [Context.OptionsNext, '.3_4', 0.34, Token.NumericLiteral],
            [Context.OptionsNext, '.3_4_', 0.34, Token.NumericLiteral],
            [Context.OptionsNext, '1._34', 1.34, Token.NumericLiteral],

            // Numeric separators - binary

            [Context.Empty, '0b10', 2, Token.NumericLiteral],
            [Context.OptionsNext, '0B01_1', 3, Token.NumericLiteral],
            [Context.OptionsNext, '0B_0_1_0', 2, Token.NumericLiteral],
            [Context.OptionsNext, '0b0_1_0_1011', 43, Token.NumericLiteral],
            // should recover from this (early error)
            [Context.OptionsNext, '0B___________________010___', 2, Token.NumericLiteral],
            [Context.OptionsNext, '0b_0_1__________0_1011_____', 43, Token.NumericLiteral],

            // Numeric separators - octals

            [Context.OptionsNext, '0o_7', 7, Token.NumericLiteral],
            [Context.OptionsNext, '0o_01_1', 9, Token.NumericLiteral],
            [Context.OptionsNext, '0O0_77', 63, Token.NumericLiteral],
            // should recover from this (early error)
            [Context.OptionsNext, '0o__7', 7, Token.NumericLiteral],
            [Context.OptionsNext, '0o______011__________', 9, Token.NumericLiteral],
            [Context.OptionsNext, '0O07______7', 63, Token.NumericLiteral],

            // Numeric separators -Implicit octals

            [Context.OptionsNext, '001_2_34', 668, Token.NumericLiteral],
            [Context.Empty, '0_5_64', 372, Token.NumericLiteral],
            [Context.Empty, '07_89', 789, Token.NumericLiteral],
            [Context.Empty, '07_89__________________________', 789, Token.NumericLiteral],
            [Context.Empty, '000_09', 9, Token.NumericLiteral],
            [Context.Empty, '00_00_8', 8, Token.NumericLiteral],
            [Context.Empty, '000_08.1', 8.1, Token.NumericLiteral],
            [Context.OptionsNext, '00009.1', 9.1, Token.NumericLiteral],
            [Context.OptionsNext, '00009.1E2-1', 910, Token.NumericLiteral],

            // Numeric separators - hex

            [Context.OptionsNext, '0x1_0', 16, Token.NumericLiteral],
            [Context.OptionsNext, '0x100', 256, Token.NumericLiteral],
            [Context.OptionsNext, '0x10_0_0', 4096, Token.NumericLiteral],
            [Context.OptionsNext, '0x1000_000__0', 268435456, Token.NumericLiteral],
            // should recover from this (early error)
            [Context.OptionsNext, '0x100____', 256, Token.NumericLiteral],
            [Context.OptionsNext, '0x1__00____0', 4096, Token.NumericLiteral],
            [Context.OptionsNext, '0x10_0_00______000_____________', 268435456, Token.NumericLiteral],

            // BigInt
            [Context.OptionsNext, '123n', 123, Token.BigIntLiteral],

            // Numeric separators - hex
            [Context.OptionsNext, '0x10n', 16, Token.BigIntLiteral],

            // Numeric separators - octal
            [Context.OptionsNext, '0o7n', 7, Token.BigIntLiteral],
            [Context.OptionsNext, '0O077n', 63, Token.BigIntLiteral],

            // Numeric separators - octal with numeric separators
            [Context.OptionsNext, '0o_7n', 7, Token.BigIntLiteral],
            [Context.OptionsNext, '0o_01_1n', 9, Token.BigIntLiteral],

            // Numeric separators - implicit octal
            [Context.Empty, '001234n', 668, Token.BigIntLiteral],
            [Context.Empty, '0564n', 372, Token.BigIntLiteral],
            // Numeric separators - implicit octal with numeric separators
            [Context.Empty, '07_8_9n', 789, Token.BigIntLiteral],
            [Context.Empty, '00_0_09n', 9, Token.BigIntLiteral],

            // Numeric separators - binary
            [Context.OptionsNext, '0b0101011n', 43, Token.BigIntLiteral],
            [Context.OptionsNext, '0b010101101011n', 1387, Token.BigIntLiteral],
            // Numeric separators - binary with numeric separators
            [Context.OptionsNext, '0b0101_0110101111_010111101011n', 22738411, Token.BigIntLiteral],
            [Context.OptionsNext, '0b010101101_0110110___1011110101111010111010111101011n_', 47671431493099, Token.BigIntLiteral],

            // BigInt - numeric separators
            [Context.OptionsNext, '12_3n', 123, Token.BigIntLiteral],
        ];

<<<<<<< HEAD
        for (const [ctx, raw, parsed, token] of input) {
=======
        for (const [ctx, raw, parsed, token] of tests) {
>>>>>>> b9cf0e1d
            it(`scans '${raw}'`, () => {
                const parser = createParserObject(raw, undefined);
                const found = scan(parser, ctx);

                assert.match({
                    token: tokenDesc(found),
                    value: parser.tokenValue,
                }, {
                    token: tokenDesc(token),
                    value: parsed
                });
            });
        }
    });
});<|MERGE_RESOLUTION|>--- conflicted
+++ resolved
@@ -6,15 +6,10 @@
 import { Token, tokenDesc } from '../../src/token';
 import * as assert from 'clean-assert';
 
-<<<<<<< HEAD
 // TODO: Test for strict mode
-=======
-// TODO! Not working in current state, only locale
->>>>>>> b9cf0e1d
 
 describe("Lexer - Numeric literals", () => {
 
-<<<<<<< HEAD
     describe("Editor mode", () => {
 
         describe(`Early errors`, () => {
@@ -30,22 +25,6 @@
             });
         });
     });
-=======
-  describe("Editor mode", () => {
-      describe("Early errors", () => {
-          it(`should move on if invalid numeric separators at the end`, () => {
-              const errArray: any = [];
-              const res = parse('123__', {
-                  next: true
-              }, (err: string, line: number, column: number) => {
-                  errArray.push(`Line ${line}, column ${column}: ${err}`);
-              });
-              assert.match(errArray[0], 'Line 1, column 4: Only one underscore is allowed as numeric separator');
-              assert.match(errArray[1], 'Line 1, column 5: Numeric separators are not allowed at the end of numeric literals');
-          });
-      });
-  });
->>>>>>> b9cf0e1d
 
     // should recover from this (invalid input)
     describe("Fails", () => {
@@ -55,7 +34,7 @@
             [Context.OptionsNext, '0x1:0', Token.NumericLiteral],
             // Binary
             [Context.OptionsNext, '0b01010:11', Token.NumericLiteral],
-
+            //[Context.OptionsNext, '123:', 16, Token.NumericLiteral],
             // Octal
             [Context.OptionsNext, '0O0:77', Token.NumericLiteral],
             // Implicit octal
@@ -78,11 +57,7 @@
     });
 
     describe("Pass", () => {
-<<<<<<< HEAD
-        const input: any = [
-=======
-        const tests: Array < [Context, any, any, Token] > = [
->>>>>>> b9cf0e1d
+        const tokens: any = [
             [Context.Empty, '0', 0, Token.NumericLiteral],
             [Context.Empty, '1', 1, Token.NumericLiteral],
             [Context.Empty, '123', 123, Token.NumericLiteral],
@@ -188,6 +163,9 @@
             [Context.OptionsNext, '0x1__00____0', 4096, Token.NumericLiteral],
             [Context.OptionsNext, '0x10_0_00______000_____________', 268435456, Token.NumericLiteral],
 
+            // should recover from this (invalid input)
+            // [Context.OptionsNext, '0x1:0', 16, Token.NumericLiteral],
+
             // BigInt
             [Context.OptionsNext, '123n', 123, Token.BigIntLiteral],
 
@@ -220,11 +198,7 @@
             [Context.OptionsNext, '12_3n', 123, Token.BigIntLiteral],
         ];
 
-<<<<<<< HEAD
-        for (const [ctx, raw, parsed, token] of input) {
-=======
-        for (const [ctx, raw, parsed, token] of tests) {
->>>>>>> b9cf0e1d
+        for (const [ctx, raw, parsed, token] of tokens) {
             it(`scans '${raw}'`, () => {
                 const parser = createParserObject(raw, undefined);
                 const found = scan(parser, ctx);
